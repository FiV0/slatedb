#![doc = include_str!("../README.md")]
#![warn(clippy::unwrap_used)]
#![cfg_attr(test, allow(clippy::unwrap_used))]
#![warn(clippy::panic)]
#![cfg_attr(test, allow(clippy::panic))]

pub mod admin;
pub mod batch;
mod batch_write;
mod blob;
mod block;
mod block_iterator;
mod cached_object_store;
#[cfg(feature = "bencher")]
pub mod compaction_execute_bench;
mod compactor;
mod compactor_executor;
mod compactor_state;
pub mod config;
pub mod db;
pub mod db_cache;
mod db_common;
mod db_state;
pub mod error;
mod filter;
mod flatbuffer_types;
mod flush;
mod garbage_collector;
mod iter;
mod manifest;
mod manifest_store;
mod mem_table;
mod mem_table_flush;
mod merge_iterator;
mod metrics;
mod row_codec;
pub mod size_tiered_compaction;
mod sorted_run_iterator;
mod sst;
mod sst_iter;
mod tablestore;
#[cfg(any(test, feature = "bencher"))]
mod test_utils;
mod transactional_object_store;
mod types;
<<<<<<< HEAD
mod range_util;
mod db_iter;
=======

/// Re-export the object store crate.
///
/// This is useful for users of the crate who want to use SlateDB
/// without having to depend on the object store crate directly.
pub use object_store;

/// Re-export the fail-parallel crate.
///
/// This is useful for users of the crate who want to use SlateDB
/// with failpoints in their tests without having to depend on the fail-parallel crate directly.
pub use fail_parallel;
>>>>>>> 913acd5e
<|MERGE_RESOLUTION|>--- conflicted
+++ resolved
@@ -43,10 +43,8 @@
 mod test_utils;
 mod transactional_object_store;
 mod types;
-<<<<<<< HEAD
 mod range_util;
 mod db_iter;
-=======
 
 /// Re-export the object store crate.
 ///
@@ -59,4 +57,4 @@
 /// This is useful for users of the crate who want to use SlateDB
 /// with failpoints in their tests without having to depend on the fail-parallel crate directly.
 pub use fail_parallel;
->>>>>>> 913acd5e
+g