use std::path::PathBuf;

use crate::{flush::WalFlushThreadMsg, mem_table_flush::MemtableFlushThreadMsg};

#[derive(thiserror::Error, Debug)]
pub enum SlateDBError {
    #[error("IO error: {0}")]
    IoError(#[from] std::io::Error),

    #[error("Checksum mismatch")]
    ChecksumMismatch,

    #[error("Empty SSTable")]
    EmptySSTable,

    #[error("Empty block metadata")]
    EmptyBlockMeta,

    #[error("Empty block")]
    EmptyBlock,

    #[error("Object store error: {0}")]
    ObjectStoreError(#[from] object_store::Error),

    #[error("Manifest file already exists")]
    ManifestVersionExists,

    #[error("Manifest missing")]
    ManifestMissing,

    #[error("Invalid deletion")]
    InvalidDeletion,

    #[error("Invalid sst error: {0}")]
    InvalidFlatbuffer(#[from] flatbuffers::InvalidFlatbuffer),

    #[error("Invalid DB state error")]
    InvalidDBState,

    #[error("Invalid Compaction")]
    InvalidCompaction,

    #[error("Detected newer DB client")]
    Fenced,

    #[error("Invalid cache part size bytes, it must be multiple of 1024 and greater than 0")]
    InvalidCachePartSize,

    #[error("Invalid Compression Codec")]
    InvalidCompressionCodec,

    #[error("Error Decompressing Block")]
    BlockDecompressionError,

    #[error("Error Compressing Block")]
    BlockCompressionError,

    #[error("Unknown RowFlags -- this may be caused by reading data encoded with a newer codec")]
    InvalidRowFlags,

<<<<<<< HEAD
    #[error("Invalidated Iterator")]
    InvalidatedIterator,

    #[error("Invalid Argument")]
    InvalidArgument,
=======
    #[error("Error flushing immutable wals: {0}")]
    FlushChannelError(#[from] tokio::sync::mpsc::error::SendError<WalFlushThreadMsg>),

    #[error("Error flushing memtables: {0}")]
    MemtableFlushError(#[from] tokio::sync::mpsc::error::SendError<MemtableFlushThreadMsg>),

    #[error("Read channel error: {0}")]
    ReadChannelError(#[from] tokio::sync::oneshot::error::RecvError),
>>>>>>> 913acd5e
}

/// Represents errors that can occur during the database configuration.
///
/// This enum encapsulates various error conditions that may arise
/// when parsing or processing database configuration options.
#[derive(thiserror::Error, Debug)]
pub enum DbOptionsError {
    #[error("Unknown configuration file format: {0}")]
    UnknownFormat(PathBuf),

    #[error("Invalid configuration format: {0}")]
    InvalidFormat(#[from] figment::Error),
}<|MERGE_RESOLUTION|>--- conflicted
+++ resolved
@@ -58,13 +58,6 @@
     #[error("Unknown RowFlags -- this may be caused by reading data encoded with a newer codec")]
     InvalidRowFlags,
 
-<<<<<<< HEAD
-    #[error("Invalidated Iterator")]
-    InvalidatedIterator,
-
-    #[error("Invalid Argument")]
-    InvalidArgument,
-=======
     #[error("Error flushing immutable wals: {0}")]
     FlushChannelError(#[from] tokio::sync::mpsc::error::SendError<WalFlushThreadMsg>),
 
@@ -73,7 +66,12 @@
 
     #[error("Read channel error: {0}")]
     ReadChannelError(#[from] tokio::sync::oneshot::error::RecvError),
->>>>>>> 913acd5e
+
+    #[error("Invalidated Iterator")]
+    InvalidatedIterator,
+
+    #[error("Invalid Argument")]
+    InvalidArgument,
 }
 
 /// Represents errors that can occur during the database configuration.
